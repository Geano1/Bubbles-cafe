--- conflicted
+++ resolved
@@ -3,19 +3,15 @@
 import {
   users, posts, comments, bookmarks, sessions, contactMessages, userFeedback,
   newsletterSubscriptions, readingProgress, resetTokens, secretProgress, authorStats, analytics, userPrivacySettings, siteSettings,
+  performanceMetrics,
   type User, type InsertUser, type Post, type InsertPost, type Comment, type InsertComment,
   type Bookmark, type InsertBookmark, type Session, type InsertSession,
   type ContactMessage, type InsertContactMessage, type UserFeedback, type InsertUserFeedback,
   type NewsletterSubscription, type InsertNewsletterSubscription,
   type ReadingProgress, type InsertProgress,
   type ResetToken, type InsertResetToken, type SecretProgress, type InsertSecretProgress,
-<<<<<<< HEAD
-  type AuthorStats, type Analytics, type PerformanceMetric, type InsertPerformanceMetric
+  type AuthorStats, type Analytics, type InsertPerformanceMetric, type PerformanceMetric
 } from "../shared/schema";
-=======
-  type AuthorStats, type Analytics, type InsertPerformanceMetric, type PerformanceMetric
-} from "@shared/schema";
->>>>>>> 98a71c0d
 
 import * as bcrypt from 'bcryptjs';
 
@@ -613,43 +609,6 @@
     return recommendations;
   }
 
-<<<<<<< HEAD
-  async storePerformanceMetric(metric: InsertPerformanceMetric): Promise<void> {
-    try {
-      await db.insert(performanceMetrics).values(metric).onConflictDoNothing();
-    } catch (error) {
-      console.error('Error storing performance metric:', error);
-    }
-  }
-
-  async getUsersCount(): Promise<number> {
-    try {
-      const [countRow] = await db.select({ count: sql<number>`count(*)` }).from(users);
-      return countRow.count || 0;
-    } catch (error) {
-      console.error('Error getting users count:', error);
-      return 0;
-    }
-  }
-
-  async getCommentsCount(): Promise<number> {
-    try {
-      const [countRow] = await db.select({ count: sql<number>`count(*)` }).from(comments);
-      return countRow.count || 0;
-    } catch (error) {
-      console.error('Error getting comments count:', error);
-      return 0;
-    }
-  }
-
-  async getBookmarkCount(): Promise<number> {
-    try {
-      const [countRow] = await db.select({ count: sql<number>`count(*)` }).from(bookmarks);
-      return countRow.count || 0;
-    } catch (error) {
-      console.error('Error getting bookmark count:', error);
-      return 0;
-=======
   async storePerformanceMetric(metric: any): Promise<void> {
     // Persist performance metric into performance_metrics table
     try {
@@ -665,7 +624,6 @@
       await db.insert(performanceMetrics).values(insertData);
     } catch (error) {
       console.error('[storage] Failed to store performance metric', error);
->>>>>>> 98a71c0d
     }
   }
 
